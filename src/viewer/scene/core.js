import {Queue} from './utils/Queue.js';
import {Map} from './utils/Map.js';
import {stats} from './stats.js';
import {utils} from './utils.js';

const scenesRenderInfo = {}; // Used for throttling FPS for each Scene
const sceneIDMap = new Map(); // Ensures unique scene IDs
const taskQueue = new Queue(); // Task queue, which is pumped on each frame; tasks are pushed to it with calls to xeokit.schedule
const tickEvent = {sceneId: null, time: null, startTime: null, prevTime: null, deltaTime: null};
const taskBudget = 10; // Millisecs we're allowed to spend on tasks in each frame
const fpsSamples = [];
const numFPSSamples = 30;

let defaultScene = null;// Default singleton Scene, lazy-initialized in getter
let lastTime = 0;
let elapsedTime;
let totalFPS = 0;

/**
 * @private
 */
function Core() {

    /**
     Semantic version number. The value for this is set by an expression that's concatenated to
     the end of the built binary by the xeokit build script.
     @property version
     @namespace xeokit
     @type {String}
     */
    this.version = "1.0.0";

    /**
     Existing {@link Scene}s , mapped to their IDs
     @property scenes
     @namespace xeokit
     @type {{Scene}}
     */
    this.scenes = {};

    this._superTypes = {}; // For each component type, a list of its supertypes, ordered upwards in the hierarchy.

    /**
     * Registers a scene on xeokit.
     * This is called within the xeokit.Scene constructor.
     * @private
     */
    this._addScene = function (scene) {
        if (scene.id) { // User-supplied ID
            if (core.scenes[scene.id]) {
                console.error(`[ERROR] Scene ${utils.inQuotes(scene.id)} already exists`);
                return;
            }
        } else { // Auto-generated ID
            scene.id = sceneIDMap.addItem({});
        }
        core.scenes[scene.id] = scene;
        const ticksPerOcclusionTest = scene.ticksPerOcclusionTest;
        const ticksPerRender = scene.ticksPerRender;
        scenesRenderInfo[scene.id] = {
            ticksPerOcclusionTest: ticksPerOcclusionTest,
            ticksPerRender: ticksPerRender,
            renderCountdown: ticksPerRender
        };
        stats.components.scenes++;
        scene.once("destroyed", () => { // Unregister destroyed scenes
            sceneIDMap.removeItem(scene.id);
            delete core.scenes[scene.id];
            delete scenesRenderInfo[scene.id];
            stats.components.scenes--;
        });
    };

    /**
     * @private
     */
    this.clear = function () {
        let scene;
        for (const id in core.scenes) {
            if (core.scenes.hasOwnProperty(id)) {
                scene = core.scenes[id];
                // Only clear the default Scene
                // but destroy all the others
                if (id === "default.scene") {
                    scene.clear();
                } else {
                    scene.destroy();
                    delete core.scenes[scene.id];
                }
            }
        }
    };

    /**
     * Schedule a task to run at the next frame.
     *
     * Internally, this pushes the task to a FIFO queue. Within each frame interval, xeokit processes the queue
     * for a certain period of time, popping tasks and running them. After each frame interval, tasks that did not
     * get a chance to run during the task are left in the queue to be run next time.
     *
     * @param {Function} callback Callback that runs the task.
     * @param {Object} [scope] Scope for the callback.
     */
    this.scheduleTask = function (callback, scope) {
        taskQueue.push(callback);
        taskQueue.push(scope);
    };

    this.runTasks = function (until = -1) { // Pops and processes tasks in the queue, until the given number of milliseconds has elapsed.
        let time = (new Date()).getTime();
        let callback;
        let scope;
        let tasksRun = 0;
        while (taskQueue.length > 0 && (until < 0 || time < until)) {
            callback = taskQueue.shift();
            scope = taskQueue.shift();
            if (scope) {
                callback.call(scope);
            } else {
                callback();
            }
            time = (new Date()).getTime();
            tasksRun++;
        }
        return tasksRun;
    };

    this.getNumTasks = function () {
        return taskQueue.length;
    };
}

/**
 * @private
 * @type {Core}
 */
const core = new Core();


const frame = function () {
    let time = Date.now();
    if (lastTime > 0) { // Log FPS stats
        elapsedTime = time - lastTime;
        var newFPS = 1000 / elapsedTime; // Moving average of FPS
        totalFPS += newFPS;
        fpsSamples.push(newFPS);
        if (fpsSamples.length >= numFPSSamples) {
            totalFPS -= fpsSamples.shift();
        }
        stats.frame.fps = Math.round(totalFPS / fpsSamples.length);
    }

    
    runTasks(time);
    fireTickEvents(time);
    core.scheduleTask(renderScenes);
<<<<<<< HEAD
    
=======
>>>>>>> 3f8fe707
    lastTime = time;
    
};

function runTasks(time) { // Process as many enqueued tasks as we can within the per-frame task budget
    const tasksRun = core.runTasks(time + taskBudget);
    const tasksScheduled = core.getNumTasks();
    stats.frame.tasksRun = tasksRun;
    stats.frame.tasksScheduled = tasksScheduled;
    stats.frame.tasksBudget = taskBudget;
}

function fireTickEvents(time) { // Fire tick event on each Scene
    tickEvent.time = time;
    for (var id in core.scenes) {
        if (core.scenes.hasOwnProperty(id)) {
            var scene = core.scenes[id];
            tickEvent.sceneId = id;
            tickEvent.startTime = scene.startTime;
            tickEvent.deltaTime = tickEvent.prevTime != null ? tickEvent.time - tickEvent.prevTime : 0;
            /**
             * Fired on each game loop iteration.
             *
             * @event tick
             * @param {String} sceneID The ID of this Scene.
             * @param {Number} startTime The time in seconds since 1970 that this Scene was instantiated.
             * @param {Number} time The time in seconds since 1970 of this "tick" event.
             * @param {Number} prevTime The time of the previous "tick" event from this Scene.
             * @param {Number} deltaTime The time in seconds since the previous "tick" event from this Scene.
             */
            scene.fire("tick", tickEvent, true);
        }
    }
    tickEvent.prevTime = time;
}

function renderScenes() {
    const scenes = core.scenes;
    const forceRender = false;
    let scene;
    let renderInfo;
    let ticksPerOcclusionTest;
    let ticksPerRender;
    let id;
    for (id in scenes) {
        if (scenes.hasOwnProperty(id)) {

            scene = scenes[id];
            renderInfo = scenesRenderInfo[id];

            if (!renderInfo) {
                renderInfo = scenesRenderInfo[id] = {}; // FIXME
            }

            ticksPerOcclusionTest = scene.ticksPerOcclusionTest;
            if (renderInfo.ticksPerOcclusionTest !== ticksPerOcclusionTest) {
                renderInfo.ticksPerOcclusionTest = ticksPerOcclusionTest;
                renderInfo.renderCountdown = ticksPerOcclusionTest;
            }
            if (--scene.occlusionTestCountdown <= 0) {
                scene.doOcclusionTest();
                scene.occlusionTestCountdown = ticksPerOcclusionTest;
            }

            ticksPerRender = scene.ticksPerRender;
            if (renderInfo.ticksPerRender !== ticksPerRender) {
                renderInfo.ticksPerRender = ticksPerRender;
                renderInfo.renderCountdown = ticksPerRender;
            }
            if (--renderInfo.renderCountdown === 0) {
                scene.render(forceRender);
                renderInfo.renderCountdown = ticksPerRender;
            }
        }
    }
}

<<<<<<< HEAD
setInterval(() => {
    frame();
}, 16);
=======
setInterval(frame, 16);
>>>>>>> 3f8fe707

export {core};<|MERGE_RESOLUTION|>--- conflicted
+++ resolved
@@ -154,10 +154,6 @@
     runTasks(time);
     fireTickEvents(time);
     core.scheduleTask(renderScenes);
-<<<<<<< HEAD
-    
-=======
->>>>>>> 3f8fe707
     lastTime = time;
     
 };
@@ -235,12 +231,9 @@
     }
 }
 
-<<<<<<< HEAD
 setInterval(() => {
     frame();
 }, 16);
-=======
-setInterval(frame, 16);
->>>>>>> 3f8fe707
+
 
 export {core};