--- conflicted
+++ resolved
@@ -87,7 +87,7 @@
         this._numHighlightedLayerPortions = 0;
         this._numEdgesLayerPortions = 0;
         this._numPickableLayerPortions = 0;
-;
+
         this._modelAABB = math.collapseAABB3(); // Model-space AABB
         this._portions = [];
 
@@ -367,14 +367,9 @@
                 state.positionsBuf = new ArrayBuf(gl, gl.ARRAY_BUFFER, quantizedPositions, buffer.positions.length, 3, gl.STATIC_DRAW);
             }
         }
-<<<<<<< HEAD
-        state.offsetsBuf = new ArrayBuf(gl, gl.ARRAY_BUFFER, buffer.offsets.slice(0, buffer.lenPositions), buffer.lenPositions, 3, gl.STATIC_DRAW);
-        if (buffer.lenNormals > 0) {
-=======
-
+        state.offsetsBuf = new ArrayBuf(gl, gl.ARRAY_BUFFER, new Float32Array(buffer.offsets), buffer.positions.length, 3, gl.DYNAMIC_DRAW);
         if (buffer.normals.length > 0) {
             const normals = new Int8Array(buffer.normals);
->>>>>>> 289405d4
             let normalized = true; // For oct encoded UInts
             //let normalized = false; // For scaled
             state.normalsBuf = new ArrayBuf(gl, gl.ARRAY_BUFFER, normals, buffer.normals.length, 3, gl.STATIC_DRAW, normalized);
