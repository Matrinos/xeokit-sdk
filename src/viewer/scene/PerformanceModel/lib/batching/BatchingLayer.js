import {math} from "../../../math/math.js";
import {WEBGL_INFO} from "../../../webglInfo.js";
import {RenderState} from "../../../webgl/RenderState.js";
import {ArrayBuf} from "../../../webgl/ArrayBuf.js";

import {RENDER_FLAGS} from '../renderFlags.js';
import {RENDER_PASSES} from '../renderPasses.js';
import {geometryCompressionUtils} from "../../../math/geometryCompressionUtils.js";
import {getBatchingRenderers} from "./BatchingRenderers.js";
import {BatchingBuffer} from "./BatchingBuffer.js";

const tempMat4 = math.mat4();
const tempMat4b = math.mat4();
const tempVec3a = math.vec4([0, 0, 0, 1]);
const tempVec3b = math.vec4([0, 0, 0, 1]);
const tempVec3c = math.vec4([0, 0, 0, 1]);
const tempOBB3 = math.OBB3();

/**
 * @private
 */
class BatchingLayer {

    /**
     * @param model
     * @param cfg
     * @param cfg.buffer
     * @param cfg.scratchMemory
     * @param cfg.primitive
     */
    constructor(model, cfg) {
        this._batchingRenderers = getBatchingRenderers(model.scene);
        this.model = model;
        this._buffer = new BatchingBuffer();
        this._scratchMemory = cfg.scratchMemory;
        var primitiveName = cfg.primitive || "triangles";
        var primitive;
        const gl = model.scene.canvas.gl;
        switch (primitiveName) {
            case "points":
                primitive = gl.POINTS;
                break;
            case "lines":
                primitive = gl.LINES;
                break;
            case "line-loop":
                primitive = gl.LINE_LOOP;
                break;
            case "line-strip":
                primitive = gl.LINE_STRIP;
                break;
            case "triangles":
                primitive = gl.TRIANGLES;
                break;
            case "triangle-strip":
                primitive = gl.TRIANGLE_STRIP;
                break;
            case "triangle-fan":
                primitive = gl.TRIANGLE_FAN;
                break;
            default:
                model.error(`Unsupported value for 'primitive': '${primitiveName}' - supported values are 'points', 'lines', 'line-loop', 'line-strip', 'triangles', 'triangle-strip' and 'triangle-fan'. Defaulting to 'triangles'.`);
                primitive = gl.TRIANGLES;
                primitiveName = "triangles";
        }

        this._state = new RenderState({
            primitiveName: primitiveName,
            primitive: primitive,
            positionsBuf: null,
            offsetsBuf: null,
            normalsBuf: null,
            colorsBuf: null,
            flagsBuf: null,
            flags2Buf: null,
            indicesBuf: null,
            edgeIndicesBuf: null,
            positionsDecodeMatrix: math.mat4()
        });

        // These counts are used to avoid unnecessary render passes
        this._numPortions = 0;
        this._numVisibleLayerPortions = 0;
        this._numTransparentLayerPortions = 0;
        this._numXRayedLayerPortions = 0;
        this._numSelectedLayerPortions = 0;
        this._numHighlightedLayerPortions = 0;
        this._numEdgesLayerPortions = 0;
        this._numPickableLayerPortions = 0;
<<<<<<< HEAD
        this._numCulledLayerPortions = 0;
=======
>>>>>>> 49ae2214

        this._modelAABB = math.collapseAABB3(); // Model-space AABB
        this._portions = [];

        this._finalized = false;
        this._positionsDecodeMatrix = cfg.positionsDecodeMatrix;
        this._preCompressed = (!!this._positionsDecodeMatrix);
    }

    /**
     * Tests if there is room for another portion in this BatchingLayer.
     *
     * @param lenPositions Number of positions we'd like to create in the portion.
     * @param lenIndices Number of indices we'd like to create in this portion.
     * @returns {boolean} True if OK to create another portion.
     */
    canCreatePortion(lenPositions, lenIndices) {
        if (this._finalized) {
            throw "Already finalized";
        }
        return ((this._buffer.positions.length + lenPositions) < (this._buffer.maxVerts * 3) && (this._buffer.indices.length + lenIndices) < (this._buffer.maxIndices));
    }

    /**
     *
     * Creates a new portion within this InstancingLayer, returns the new portion ID.
     *
     * Gives the portion the specified geometry, flags, color and matrix.
     *
     * @param positions Flat float Local-space positions array.
     * @param normals Flat float normals array.
     * @param indices  Flat int indices array.
     * @param edgeIndices Flat int edges indices array.
     * @param flags Unsigned long int
     * @param color Quantized RGB color [0..255,0..255,0..255,0..255]
     * @param opacity Opacity [0..255]
     * @param [meshMatrix] Flat float 4x4 matrix
     * @param [worldMatrix] Flat float 4x4 matrix
     * @param worldAABB Flat float AABB World-space AABB
     * @param pickColor Quantized pick color
     * @returns {number} Portion ID
     */
    createPortion(positions, normals, indices, edgeIndices, flags, color, opacity, meshMatrix, worldMatrix, worldAABB, pickColor) {

        if (this._finalized) {
            throw "Already finalized";
        }

        const buffer = this._buffer;
        const positionsIndex = buffer.positions.length;
        const vertsIndex = positionsIndex / 3;
        const numVerts = positions.length / 3;
        const lenPositions = positions.length;

        if (this._preCompressed) {

            for (let i = 0, len = positions.length; i < len; i++) {
                buffer.positions.push(positions[i]);
            }

            const bounds = geometryCompressionUtils.getPositionsBounds(positions);

            const min = geometryCompressionUtils.decompressPosition(bounds.min, this._positionsDecodeMatrix, []);
            const max = geometryCompressionUtils.decompressPosition(bounds.max, this._positionsDecodeMatrix, []);

            worldAABB[0] = min[0];
            worldAABB[1] = min[1];
            worldAABB[2] = min[2];
            worldAABB[3] = max[0];
            worldAABB[4] = max[1];
            worldAABB[5] = max[2];

            if (worldMatrix) {
                math.AABB3ToOBB3(worldAABB, tempOBB3);
                math.transformOBB3(worldMatrix, tempOBB3);
                math.OBB3ToAABB3(tempOBB3, worldAABB);
            }

        } else {

            const positionsBase = positions.length;

            for (let i = 0, len = positions.length; i < len; i++) {
                buffer.positions.push(positions[i]);
            }

            if (meshMatrix) {

                for (let i = positionsBase, len = positionsBase + lenPositions; i < len; i += 3) {

                    tempVec3a[0] = buffer.positions[i + 0];
                    tempVec3a[1] = buffer.positions[i + 1];
                    tempVec3a[2] = buffer.positions[i + 2];

                    math.transformPoint4(meshMatrix, tempVec3a, tempVec3b);

                    buffer.positions[i + 0] = tempVec3b[0];
                    buffer.positions[i + 1] = tempVec3b[1];
                    buffer.positions[i + 2] = tempVec3b[2];

                    math.expandAABB3Point3(this._modelAABB, tempVec3b);

                    if (worldMatrix) {
                        math.transformPoint4(worldMatrix, tempVec3b, tempVec3c);
                        math.expandAABB3Point3(worldAABB, tempVec3c);
                    } else {
                        math.expandAABB3Point3(worldAABB, tempVec3b);
                    }
                }

            } else {

                for (let i = positionsBase, len = positionsBase + lenPositions; i < len; i += 3) {

                    tempVec3a[0] = buffer.positions[i + 0];
                    tempVec3a[1] = buffer.positions[i + 1];
                    tempVec3a[2] = buffer.positions[i + 2];

                    math.expandAABB3Point3(this._modelAABB, tempVec3a);

                    if (worldMatrix) {
                        math.transformPoint4(worldMatrix, tempVec3a, tempVec3b);
                        math.expandAABB3Point3(worldAABB, tempVec3b);
                    } else {
                        math.expandAABB3Point3(worldAABB, tempVec3a);
                    }
                }
            }
        }

        if (normals) {

            if (this._preCompressed) {

                for (let i = 0, len = normals.length; i < len; i++) {
                    buffer.normals.push(normals[i]);
                }

            } else {

                const modelNormalMatrix = tempMat4;

                if (meshMatrix) {
                    math.inverseMat4(math.transposeMat4(meshMatrix, tempMat4b), modelNormalMatrix); // Note: order of inverse and transpose doesn't matter

                } else {
                    math.identityMat4(modelNormalMatrix, modelNormalMatrix);
                }

                for (let i = 0, len = normals.length; i < len; i++) {
                    buffer.normals.push(normals[i]);
                }

                transformAndOctEncodeNormals(modelNormalMatrix, normals, normals.length, buffer.normals, buffer.normals.length);
            }
        }

        if (flags !== undefined) {

            const visible = !!(flags & RENDER_FLAGS.VISIBLE) ? 255 : 0;
            const xrayed = !!(flags & RENDER_FLAGS.XRAYED) ? 255 : 0;
            const highlighted = !!(flags & RENDER_FLAGS.HIGHLIGHTED) ? 255 : 0;
            const selected = !!(flags & RENDER_FLAGS.SELECTED) ? 255 : 0;
            const clippable = !!(flags & RENDER_FLAGS.CLIPPABLE) ? 255 : 0;
            const edges = !!(flags & RENDER_FLAGS.EDGES) ? 255 : 0;
            const pickable = !!(flags & RENDER_FLAGS.PICKABLE) ? 255 : 0;
            const culled = !!(flags & RENDER_FLAGS.CULLED) ? 255 : 0;

            for (let i = 0; i < numVerts; i++) {
                buffer.flags.push(visible);
                buffer.flags.push(xrayed);
                buffer.flags.push(highlighted);
                buffer.flags.push(selected);
                buffer.flags2.push(clippable);
                buffer.flags2.push(edges);
                buffer.flags2.push(pickable);
                buffer.flags2.push(culled);
            }
            if (visible) {
                this._numVisibleLayerPortions++;
                this.model.numVisibleLayerPortions++;
            }
            if (xrayed) {
                this._numXRayedLayerPortions++;
                this.model.numXRayedLayerPortions++;
            }
            if (highlighted) {
                this._numHighlightedLayerPortions++;
                this.model.numHighlightedLayerPortions++;
            }
            if (selected) {
                this._numSelectedLayerPortions++;
                this.model.numSelectedLayerPortions++;
            }
            if (edges) {
                this._numEdgesLayerPortions++;
                this.model.numEdgesLayerPortions++;
            }
            if (pickable) {
                this._numPickableLayerPortions++;
                this.model.numPickableLayerPortions++;
            }
            if (culled) {
                this._numCulledLayerPortions++;
                this.model.numCulledLayerPortions++;
            }
        }

        if (color) {

            const r = color[0]; // Color is pre-quantized by PerformanceModel
            const g = color[1];
            const b = color[2];

            const a = opacity;

            for (let i = 0; i < numVerts; i++) {
                buffer.colors.push(r);
                buffer.colors.push(g);
                buffer.colors.push(b);
                buffer.colors.push(opacity);
            }
            if (a < 255) {
                this._numTransparentLayerPortions++;
                this.model.numTransparentLayerPortions++;
            }
        }
        if (indices) {
            for (let i = 0, len = indices.length; i < len; i++) {
                buffer.indices.push(indices[i] + vertsIndex);
            }
        }
        if (edgeIndices) {
            for (let i = 0, len = edgeIndices.length; i < len; i++) {
                buffer.edgeIndices.push(edgeIndices[i] + vertsIndex);
            }
        }
        {
            const pickColorsBase = buffer.pickColors.length;
            const lenPickColors = numVerts * 4;
            for (let i = pickColorsBase, len = pickColorsBase + lenPickColors; i < len; i += 4) {
                buffer.pickColors.push(pickColor[0]);
                buffer.pickColors.push(pickColor[1]);
                buffer.pickColors.push(pickColor[2]);
                buffer.pickColors.push(pickColor[3]);
            }
        }

        for (let i = 0; i < numVerts; i++) {
            buffer.offsets.push(0);
            buffer.offsets.push(0);
            buffer.offsets.push(0);
        }

        const portionId = this._portions.length / 2;

        this._portions.push(vertsIndex);
        this._portions.push(numVerts);

        this._numPortions++;
        this.model.numPortions++;

        return portionId;
    }

    /**
     * Builds batch VBOs from appended geometries.
     * No more portions can then be created.
     */
    finalize() {
        if (this._finalized) {
            this.model.error("Already finalized");
            return;
        }

        const state = this._state;
        const gl = this.model.scene.canvas.gl;
        const buffer = this._buffer;

        if (this._preCompressed) {
            state.positionsDecodeMatrix = this._positionsDecodeMatrix;
            const positions = new Uint16Array(buffer.positions);
            state.positionsBuf = new ArrayBuf(gl, gl.ARRAY_BUFFER, positions, buffer.positions.length, 3, gl.STATIC_DRAW);
        } else {
            const positions = new Float32Array(buffer.positions);
            const quantizedPositions = new Int16Array(positions.length);
            quantizePositions(positions, buffer.positions.length, this._modelAABB, quantizedPositions, state.positionsDecodeMatrix); // BOTTLENECK

            if (buffer.positions.length > 0) {
                state.positionsBuf = new ArrayBuf(gl, gl.ARRAY_BUFFER, quantizedPositions, buffer.positions.length, 3, gl.STATIC_DRAW);
            }
        }

        if (buffer.normals.length > 0) {
            const normals = new Int8Array(buffer.normals);
            let normalized = true; // For oct encoded UInts
            //let normalized = false; // For scaled
            state.normalsBuf = new ArrayBuf(gl, gl.ARRAY_BUFFER, normals, buffer.normals.length, 3, gl.STATIC_DRAW, normalized);
        }
        if (buffer.colors.length > 0) {
            const colors = new Uint8Array(buffer.colors);
            let normalized = false;
            state.colorsBuf = new ArrayBuf(gl, gl.ARRAY_BUFFER, colors, buffer.colors.length, 4, gl.DYNAMIC_DRAW, normalized);
        }
        if (buffer.flags.length > 0) {
            const flags = new Uint8Array(buffer.flags);
            const flags2 = new Uint8Array(buffer.flags2);
            let normalized = true;
            state.flagsBuf = new ArrayBuf(gl, gl.ARRAY_BUFFER, flags, buffer.flags.length, 4, gl.DYNAMIC_DRAW, normalized);
            state.flags2Buf = new ArrayBuf(gl, gl.ARRAY_BUFFER, flags2, buffer.flags.length, 4, gl.DYNAMIC_DRAW, normalized);
        }
        if (buffer.pickColors.length > 0) {
            const pickColors = new Uint8Array(buffer.pickColors);
            let normalized = false;
            state.pickColorsBuf = new ArrayBuf(gl, gl.ARRAY_BUFFER, pickColors, buffer.pickColors.length, 4, gl.STATIC_DRAW, normalized);
        }
        state.offsetsBuf = new ArrayBuf(gl, gl.ARRAY_BUFFER, new Float32Array(buffer.offsets), buffer.positions.length, 3, gl.DYNAMIC_DRAW);
        const bigIndicesSupported = WEBGL_INFO.SUPPORTED_EXTENSIONS["OES_element_index_uint"];
        if (buffer.indices.length > 0) {
            const indices = bigIndicesSupported ? new Uint32Array(buffer.indices) : new Uint16Array(buffer.indices);
            state.indicesBuf = new ArrayBuf(gl, gl.ELEMENT_ARRAY_BUFFER, indices, buffer.indices.length, 1, gl.STATIC_DRAW);
        }
        if (buffer.edgeIndices.length > 0) {
            const edgeIndices = bigIndicesSupported ? new Uint32Array(buffer.edgeIndices) : new Uint16Array(buffer.edgeIndices);
            state.edgeIndicesBuf = new ArrayBuf(gl, gl.ELEMENT_ARRAY_BUFFER, edgeIndices, buffer.edgeIndices.length, 1, gl.STATIC_DRAW);
        }

        this._buffer = null;
        this._finalized = true;
    }

    // The following setters are called by PerformanceModelMesh, in turn called by PerformanceModelNode, only after the layer is finalized.
    // It's important that these are called after finalize() in order to maintain integrity of counts like _numVisibleLayerPortions etc.

    initFlags(portionId, flags) {
        if (flags & RENDER_FLAGS.VISIBLE) {
            this._numVisibleLayerPortions++;
            this.model.numVisibleLayerPortions++;
        }
        if (flags & RENDER_FLAGS.HIGHLIGHTED) {
            this._numHighlightedLayerPortions++;
            this.model.numHighlightedLayerPortions++;
        }
        if (flags & RENDER_FLAGS.XRAYED) {
            this._numXRayedLayerPortions++;
            this.model.numXRayedLayerPortions++;
        }
        if (flags & RENDER_FLAGS.SELECTED) {
            this._numSelectedLayerPortions++;
            this.model.numSelectedLayerPortions++;
        }
        if (flags & RENDER_FLAGS.EDGES) {
            this._numEdgesLayerPortions++;
            this.model.numEdgesLayerPortions++;
        }
        if (flags & RENDER_FLAGS.PICKABLE) {
            this._numPickableLayerPortions++;
            this.model.numPickableLayerPortions++;
        }
        if (flags & RENDER_FLAGS.CULLED) {
            this._numCulledLayerPortions++;
            this.model.numCulledLayerPortions++;
        }
        this._setFlags(portionId, flags);
        this._setFlags2(portionId, flags);
    }

    setVisible(portionId, flags) {
        if (!this._finalized) {
            throw "Not finalized";
        }
        if (flags & RENDER_FLAGS.VISIBLE) {
            this._numVisibleLayerPortions++;
            this.model.numVisibleLayerPortions++;
        } else {
            this._numVisibleLayerPortions--;
            this.model.numVisibleLayerPortions--;
        }
        this._setFlags(portionId, flags);
    }

    setHighlighted(portionId, flags) {
        if (!this._finalized) {
            throw "Not finalized";
        }
        if (flags & RENDER_FLAGS.HIGHLIGHTED) {
            this._numHighlightedLayerPortions++;
            this.model.numHighlightedLayerPortions++;
        } else {
            this._numHighlightedLayerPortions--;
            this.model.numHighlightedLayerPortions--;
        }
        this._setFlags(portionId, flags);
    }

    setXRayed(portionId, flags) {
        if (!this._finalized) {
            throw "Not finalized";
        }
        if (flags & RENDER_FLAGS.XRAYED) {
            this._numXRayedLayerPortions++;
            this.model.numXRayedLayerPortions++;
        } else {
            this._numXRayedLayerPortions--;
            this.model.numXRayedLayerPortions--;
        }
        this._setFlags(portionId, flags);
    }

    setSelected(portionId, flags) {
        if (!this._finalized) {
            throw "Not finalized";
        }
        if (flags & RENDER_FLAGS.SELECTED) {
            this._numSelectedLayerPortions++;
            this.model.numSelectedLayerPortions++;
        } else {
            this._numSelectedLayerPortions--;
            this.model.numSelectedLayerPortions--;
        }
        this._setFlags(portionId, flags);
    }

    setEdges(portionId, flags) {
        if (!this._finalized) {
            throw "Not finalized";
        }
        if (flags & RENDER_FLAGS.EDGES) {
            this._numEdgesLayerPortions++;
            this.model.numEdgesLayerPortions++;
        } else {
            this._numEdgesLayerPortions--;
            this.model.numEdgesLayerPortions--;
        }
        this._setFlags2(portionId, flags);
    }

    setClippable(portionId, flags) {
        if (!this._finalized) {
            throw "Not finalized";
        }
        this._setFlags2(portionId, flags);
    }

    setCulled(portionId, flags) {
        if (!this._finalized) {
            throw "Not finalized";
        }
        if (flags & RENDER_FLAGS.CULLED) {
            this._numCulledLayerPortions++;
            this.model.numCulledLayerPortions++;
        } else {
            this._numCulledLayerPortions--;
            this.model.numCulledLayerPortions--;
        }
        this._setFlags2(portionId, flags);
    }

    setCollidable(portionId, flags) {
        if (!this._finalized) {
            throw "Not finalized";
        }
    }

    setPickable(portionId, flags) {
        if (!this._finalized) {
            throw "Not finalized";
        }
        if (flags & RENDER_FLAGS.PICKABLE) {
            this._numPickableLayerPortions++;
            this.model.numPickableLayerPortions++;
        } else {
            this._numPickableLayerPortions--;
            this.model.numPickableLayerPortions--;
        }
        this._setFlags2(portionId, flags);
    }

    setColor(portionId, color, setOpacity = false) {
        if (!this._finalized) {
            throw "Not finalized";
        }
        const portionsIdx = portionId * 2;
        const vertexBase = this._portions[portionsIdx];
        const numVerts = this._portions[portionsIdx + 1];
        const firstColor = vertexBase * 4;
        const lenColor = numVerts * 4;
        const tempArray = this._scratchMemory.getUInt8Array(lenColor);
        const r = color[0];
        const g = color[1];
        const b = color[2];
        const a = color[3];
        for (var i = 0; i < lenColor; i += 4) {
            tempArray[i + 0] = r;
            tempArray[i + 1] = g;
            tempArray[i + 2] = b;
            tempArray[i + 3] = a;
        }
        if (setOpacity) {
            const opacity = color[3];
            if (opacity < 255) {  // TODO: only increment transparency count when  this actually changes from initial value
                this._numTransparentLayerPortions++;
                this.model.numTransparentLayerPortions++;
            } else {
                this._numTransparentLayerPortions--;
                this.model.numTransparentLayerPortions--;
            }
        }
        this._state.colorsBuf.setData(tempArray, firstColor, lenColor);
    }

    _setFlags(portionId, flags) {
        if (!this._finalized) {
            throw "Not finalized";
        }
        var portionsIdx = portionId * 2;
        var vertexBase = this._portions[portionsIdx];
        var numVerts = this._portions[portionsIdx + 1];
        var firstFlag = vertexBase * 4;
        var lenFlags = numVerts * 4;
        const tempArray = this._scratchMemory.getUInt8Array(lenFlags);
        var visible = !!(flags & RENDER_FLAGS.VISIBLE) ? 255 : 0;
        var xrayed = !!(flags & RENDER_FLAGS.XRAYED) ? 255 : 0;
        var highlighted = !!(flags & RENDER_FLAGS.HIGHLIGHTED) ? 255 : 0;
        var selected = !!(flags & RENDER_FLAGS.SELECTED) ? 255 : 0; // TODO
        for (var i = 0; i < lenFlags; i += 4) {
            tempArray[i + 0] = visible;
            tempArray[i + 1] = xrayed;
            tempArray[i + 2] = highlighted;
            tempArray[i + 3] = selected;
        }
        this._state.flagsBuf.setData(tempArray, firstFlag, lenFlags);
    }

    _setFlags2(portionId, flags) {
        if (!this._finalized) {
            throw "Not finalized";
        }
        var portionsIdx = portionId * 2;
        var vertexBase = this._portions[portionsIdx];
        var numVerts = this._portions[portionsIdx + 1];
        var firstFlag = vertexBase * 4;
        var lenFlags = numVerts * 4;
        var clippable = !!(flags & RENDER_FLAGS.CLIPPABLE) ? 255 : 0;
        var edges = !!(flags & RENDER_FLAGS.EDGES) ? 255 : 0;
        var pickable = !!(flags & RENDER_FLAGS.PICKABLE) ? 255 : 0;
        var culled = !!(flags & RENDER_FLAGS.CULLED) ? 255 : 0;
        const tempArray = this._scratchMemory.getUInt8Array(lenFlags);
        for (var i = 0; i < lenFlags; i += 4) {
            tempArray[i + 0] = clippable;
            tempArray[i + 1] = edges;
            tempArray[i + 2] = pickable;
<<<<<<< HEAD
            tempArray[i + 3] = culled;
=======
            tempArray[i + 3] = false; // Padding
>>>>>>> 49ae2214
        }
        this._state.flags2Buf.setData(tempArray, firstFlag, lenFlags);
    }

    setOffset(portionId, offset) {
        if (!this._finalized) {
            throw "Not finalized";
        }
        const portionsIdx = portionId * 2;
        const vertexBase = this._portions[portionsIdx];
        const numVerts = this._portions[portionsIdx + 1];
        const firstOffset = vertexBase * 3;
        const lenOffsets = numVerts * 3;
        const tempArray = this._scratchMemory.getFloat32Array(lenOffsets);
        const x = offset[0];
        const y = offset[1];
        const z = offset[2];
        for (let i = 0; i < lenOffsets; i += 3) {
            tempArray[i + 0] = x;
            tempArray[i + 1] = y;
            tempArray[i + 2] = z;
        }
        this._state.offsetsBuf.setData(tempArray, firstOffset, lenOffsets);
    }

    //-- NORMAL --------------------------------------------------------------------------------------------------------

    drawNormalFillOpaque(frameCtx) {
        if (this._numCulledLayerPortions === this._numPortions || this._numVisibleLayerPortions === 0 || this._numTransparentLayerPortions === this._numPortions || this._numXRayedLayerPortions === this._numPortions) {
            return;
        }
        if (frameCtx.withSAO) {
            if (this._batchingRenderers.drawRendererWithSAO) {
                this._batchingRenderers.drawRendererWithSAO.drawLayer(frameCtx, this, RENDER_PASSES.NORMAL_OPAQUE);
            }
        } else {
            if (this._batchingRenderers.drawRenderer) {
                this._batchingRenderers.drawRenderer.drawLayer(frameCtx, this, RENDER_PASSES.NORMAL_OPAQUE);
            }
        }
    }

    drawNormalEdgesOpaque(frameCtx) {
        if (this._numCulledLayerPortions === this._numPortions || this._numVisibleLayerPortions === 0 || this._numEdgesLayerPortions === 0) {
            return;
        }
        if (this._batchingRenderers.edgesRenderer) {
            this._batchingRenderers.edgesRenderer.drawLayer(frameCtx, this, RENDER_PASSES.NORMAL_OPAQUE);
        }
    }

    drawNormalFillTransparent(frameCtx) {
        if (this._numCulledLayerPortions === this._numPortions || this._numVisibleLayerPortions === 0 || this._numTransparentLayerPortions === 0 || this._numXRayedLayerPortions === this._numPortions) {
            return;
        }
        if (this._batchingRenderers.drawRenderer) {
            this._batchingRenderers.drawRenderer.drawLayer(frameCtx, this, RENDER_PASSES.NORMAL_TRANSPARENT);
        }
    }

    drawNormalTransparentEdges(frameCtx) {
        if (this._numCulledLayerPortions === this._numPortions || this._numVisibleLayerPortions === 0 || this._numEdgesLayerPortions === 0 || this._numTransparentLayerPortions === 0) {
            return;
        }
        if (this._batchingRenderers.edgesRenderer) {
            this._batchingRenderers.edgesRenderer.drawLayer(frameCtx, this, RENDER_PASSES.NORMAL_TRANSPARENT);
        }
    }

    //-- Post effects support------------------------------------------------------------------------------------------------

    drawDepth(frameCtx) {
        if (this._numCulledLayerPortions === this._numPortions || this._numVisibleLayerPortions === 0 || this._numTransparentLayerPortions === this._numPortions || this._numXRayedLayerPortions === this._numPortions) {
            return;
        }
        if (this._batchingRenderers.depthRenderer) {
            this._batchingRenderers.depthRenderer.drawLayer(frameCtx, this);
        }
    }

    drawNormals(frameCtx) {
        if (this._numCulledLayerPortions === this._numPortions || this._numVisibleLayerPortions === 0 || this._numTransparentLayerPortions === this._numPortions || this._numXRayedLayerPortions === this._numPortions) {
            return;
        }
        if (this._batchingRenderers.normalsRenderer) {
            this._batchingRenderers.normalsRenderer.drawLayer(frameCtx, this);
        }
    }

    //-- XRAYED--------------------------------------------------------------------------------------------------------

    drawXRayedFillOpaque(frameCtx) {
        if (this._numCulledLayerPortions === this._numPortions || this._numVisibleLayerPortions === 0 || this._numXRayedLayerPortions === 0) {
            return;
        }
        if (this._batchingRenderers.fillRenderer) {
            this._batchingRenderers.fillRenderer.drawLayer(frameCtx, this, RENDER_PASSES.XRAYED);
        }
    }

    drawXRayedEdgesOpaque(frameCtx) {
        if (this._numCulledLayerPortions === this._numPortions || this._numVisibleLayerPortions === 0 || this._numXRayedLayerPortions === 0) {
            return;
        }
        if (this._batchingRenderers.edgesRenderer) {
            this._batchingRenderers.edgesRenderer.drawLayer(frameCtx, this, RENDER_PASSES.XRAYED);
        }
    }

    drawXRayedFillTransparent(frameCtx) {
        if (this._numCulledLayerPortions === this._numPortions || this._numVisibleLayerPortions === 0 || this._numXRayedLayerPortions === 0) {
            return;
        }
        if (this._batchingRenderers.fillRenderer) {
            this._batchingRenderers.fillRenderer.drawLayer(frameCtx, this, RENDER_PASSES.XRAYED);
        }
    }

    drawXRayedEdgesTransparent(frameCtx) {
        if (this._numCulledLayerPortions === this._numPortions || this._numVisibleLayerPortions === 0 || this._numXRayedLayerPortions === 0) {
            return;
        }
        if (this._batchingRenderers.edgesRenderer) {
            this._batchingRenderers.edgesRenderer.drawLayer(frameCtx, this, RENDER_PASSES.XRAYED);
        }
    }

    //-- HIGHLIGHTED ---------------------------------------------------------------------------------------------------

    drawHighlightedFillOpaque(frameCtx) {
        if (this._numCulledLayerPortions === this._numPortions || this._numVisibleLayerPortions === 0 || this._numHighlightedLayerPortions === 0) {
            return;
        }
        if (this._batchingRenderers.fillRenderer) {
            this._batchingRenderers.fillRenderer.drawLayer(frameCtx, this, RENDER_PASSES.HIGHLIGHTED);
        }
    }

    drawHighlightedEdgesOpaque(frameCtx) {
        if (this._numCulledLayerPortions === this._numPortions || this._numVisibleLayerPortions === 0 || this._numHighlightedLayerPortions === 0) {
            return;
        }
        if (this._batchingRenderers.edgesRenderer) {
            this._batchingRenderers.edgesRenderer.drawLayer(frameCtx, this, RENDER_PASSES.HIGHLIGHTED);
        }
    }

    drawHighlightedFillTransparent(frameCtx) {
        if (this._numCulledLayerPortions === this._numPortions || this._numVisibleLayerPortions === 0 || this._numHighlightedLayerPortions === 0) {
            return;
        }
        if (this._batchingRenderers.fillRenderer) {
            this._batchingRenderers.fillRenderer.drawLayer(frameCtx, this, RENDER_PASSES.HIGHLIGHTED);
        }
    }

    drawHighlightedEdgesTransparent(frameCtx) {
        if (this._numCulledLayerPortions === this._numPortions || this._numVisibleLayerPortions === 0 || this._numHighlightedLayerPortions === 0) {
            return;
        }
        if (this._batchingRenderers.edgesRenderer) {
            this._batchingRenderers.edgesRenderer.drawLayer(frameCtx, this, RENDER_PASSES.HIGHLIGHTED);
        }
    }

    //-- SELECTED ------------------------------------------------------------------------------------------------------

    drawSelectedFillOpaque(frameCtx) {
        if (this._numCulledLayerPortions === this._numPortions || this._numVisibleLayerPortions === 0 || this._numSelectedLayerPortions === 0) {
            return;
        }
        if (this._batchingRenderers.fillRenderer) {
            this._batchingRenderers.fillRenderer.drawLayer(frameCtx, this, RENDER_PASSES.SELECTED);
        }
    }

    drawSelectedEdgesOpaque(frameCtx) {
        if (this._numCulledLayerPortions === this._numPortions || this._numVisibleLayerPortions === 0 || this._numSelectedLayerPortions === 0) {
            return;
        }
        if (this._batchingRenderers.edgesRenderer) {
            this._batchingRenderers.edgesRenderer.drawLayer(frameCtx, this, RENDER_PASSES.SELECTED);
        }
    }

    drawSelectedFillTransparent(frameCtx) {
        if (this._numCulledLayerPortions === this._numPortions || this._numVisibleLayerPortions === 0 || this._numSelectedLayerPortions === 0) {
            return;
        }
        if (this._batchingRenderers.fillRenderer) {
            this._batchingRenderers.fillRenderer.drawLayer(frameCtx, this, RENDER_PASSES.SELECTED);
        }
    }

    drawSelectedEdgesTransparent(frameCtx) {
        if (this._numCulledLayerPortions === this._numPortions || this._numVisibleLayerPortions === 0 || this._numSelectedLayerPortions === 0) {
            return;
        }
        if (this._batchingRenderers.edgesRenderer) {
            this._batchingRenderers.edgesRenderer.drawLayer(frameCtx, this, RENDER_PASSES.SELECTED);
        }
    }

    //---- PICKING ----------------------------------------------------------------------------------------------------

    drawPickMesh(frameCtx) {
        if (this._numCulledLayerPortions === this._numPortions || this._numVisibleLayerPortions === 0) {
            return;
        }
        if (this._batchingRenderers.pickMeshRenderer) {
            this._batchingRenderers.pickMeshRenderer.drawLayer(frameCtx, this);
        }
    }

    drawPickDepths(frameCtx) {
        if (this._numCulledLayerPortions === this._numPortions || this._numVisibleLayerPortions === 0) {
            return;
        }
        if (this._batchingRenderers.pickDepthRenderer) {
            this._batchingRenderers.pickDepthRenderer.drawLayer(frameCtx, this);
        }
    }

    drawPickNormals(frameCtx) {
        if (this._numCulledLayerPortions === this._numPortions || this._numVisibleLayerPortions === 0) {
            return;
        }
        if (this._batchingRenderers.pickNormalsRenderer) {
            this._batchingRenderers.pickNormalsRenderer.drawLayer(frameCtx, this);
        }
    }

    //---- OCCLUSION TESTING -------------------------------------------------------------------------------------------

    drawOcclusion(frameCtx) {
        if (this._numCulledLayerPortions === this._numPortions || this._numVisibleLayerPortions === 0) {
            return;
        }
        if (this._batchingRenderers.occlusionRenderer) {
            this._batchingRenderers.occlusionRenderer.drawLayer(frameCtx, this);
        }
    }

    destroy() {
        const state = this._state;
        if (state.positionsBuf) {
            state.positionsBuf.destroy();
            state.positionsBuf = null;
        }
        if (state.offsetsBuf) {
            state.offsetsBuf.destroy();
            state.offsetssBuf = null;
        }
        if (state.normalsBuf) {
            state.normalsBuf.destroy();
            state.normalsBuf = null;
        }
        if (state.colorsBuf) {
            state.colorsBuf.destroy();
            state.colorsBuf = null;
        }
        if (state.flagsBuf) {
            state.flagsBuf.destroy();
            state.flagsBuf = null;
        }
        if (state.flags2Buf) {
            state.flags2Buf.destroy();
            state.flags2Buf = null;
        }
        if (state.pickColorsBuf) {
            state.pickColorsBuf.destroy();
            state.pickColorsBuf = null;
        }
        if (state.indicesBuf) {
            state.indicesBuf.destroy();
            state.indicessBuf = null;
        }
        if (state.edgeIndicesBuf) {
            state.edgeIndicesBuf.destroy();
            state.edgeIndicessBuf = null;
        }
        state.destroy();
    }
}

var quantizePositions = (function () { // http://cg.postech.ac.kr/research/mesh_comp_mobile/mesh_comp_mobile_conference.pdf
    const translate = math.mat4();
    const scale = math.mat4();
    return function (positions, lenPositions, aabb, quantizedPositions, positionsDecodeMatrix) {
        const xmin = aabb[0];
        const ymin = aabb[1];
        const zmin = aabb[2];
        const xwid = aabb[3] - xmin;
        const ywid = aabb[4] - ymin;
        const zwid = aabb[5] - zmin;
        // const maxInt = 2000000;
        const maxInt = 65525;
        const xMultiplier = maxInt / xwid;
        const yMultiplier = maxInt / ywid;
        const zMultiplier = maxInt / zwid;
        let i;
        for (i = 0; i < lenPositions; i += 3) {
            quantizedPositions[i + 0] = Math.floor((positions[i + 0] - xmin) * xMultiplier);
            quantizedPositions[i + 1] = Math.floor((positions[i + 1] - ymin) * yMultiplier);
            quantizedPositions[i + 2] = Math.floor((positions[i + 2] - zmin) * zMultiplier);
        }
        math.identityMat4(translate);
        math.translationMat4v(aabb, translate);
        math.identityMat4(scale);
        math.scalingMat4v([xwid / maxInt, ywid / maxInt, zwid / maxInt], scale);
        math.mulMat4(translate, scale, positionsDecodeMatrix);
    };
})();

function transformAndOctEncodeNormals(modelNormalMatrix, normals, lenNormals, compressedNormals, lenCompressedNormals) {
    // http://jcgt.org/published/0003/02/01/
    let oct, dec, best, currentCos, bestCos;
    let i, ei;
    let localNormal = new Float32Array([0, 0, 0, 0]);
    let worldNormal = new Float32Array([0, 0, 0, 0]);
    for (i = 0; i < lenNormals; i += 3) {
        localNormal[0] = normals[i];
        localNormal[1] = normals[i + 1];
        localNormal[2] = normals[i + 2];

        math.transformVec3(modelNormalMatrix, localNormal, worldNormal);
        math.normalizeVec3(worldNormal, worldNormal);

        // Test various combinations of ceil and floor to minimize rounding errors
        best = oct = octEncodeVec3(worldNormal, "floor", "floor");
        dec = octDecodeVec2(oct);
        currentCos = bestCos = dot(worldNormal, dec);
        oct = octEncodeVec3(worldNormal, "ceil", "floor");
        dec = octDecodeVec2(oct);
        currentCos = dot(worldNormal, dec);
        if (currentCos > bestCos) {
            best = oct;
            bestCos = currentCos;
        }
        oct = octEncodeVec3(worldNormal, "floor", "ceil");
        dec = octDecodeVec2(oct);
        currentCos = dot(worldNormal, dec);
        if (currentCos > bestCos) {
            best = oct;
            bestCos = currentCos;
        }
        oct = octEncodeVec3(worldNormal, "ceil", "ceil");
        dec = octDecodeVec2(oct);
        currentCos = dot(worldNormal, dec);
        if (currentCos > bestCos) {
            best = oct;
            bestCos = currentCos;
        }
        compressedNormals[lenCompressedNormals + i + 0] = best[0];
        compressedNormals[lenCompressedNormals + i + 1] = best[1];
        compressedNormals[lenCompressedNormals + i + 2] = 0.0; // Unused
    }
    lenCompressedNormals += lenNormals;
    return lenCompressedNormals;
}

function octEncodeVec3(p, xfunc, yfunc) { // Oct-encode single normal vector in 2 bytes
    let x = p[0] / (Math.abs(p[0]) + Math.abs(p[1]) + Math.abs(p[2]));
    let y = p[1] / (Math.abs(p[0]) + Math.abs(p[1]) + Math.abs(p[2]));
    if (p[2] < 0) {
        let tempx = x;
        let tempy = y;
        tempx = (1 - Math.abs(y)) * (x >= 0 ? 1 : -1);
        tempy = (1 - Math.abs(x)) * (y >= 0 ? 1 : -1);
        x = tempx;
        y = tempy;
    }
    return new Int8Array([
        Math[xfunc](x * 127.5 + (x < 0 ? -1 : 0)),
        Math[yfunc](y * 127.5 + (y < 0 ? -1 : 0))
    ]);
}

function octDecodeVec2(oct) { // Decode an oct-encoded normal
    let x = oct[0];
    let y = oct[1];
    x /= x < 0 ? 127 : 128;
    y /= y < 0 ? 127 : 128;
    const z = 1 - Math.abs(x) - Math.abs(y);
    if (z < 0) {
        x = (1 - Math.abs(y)) * (x >= 0 ? 1 : -1);
        y = (1 - Math.abs(x)) * (y >= 0 ? 1 : -1);
    }
    const length = Math.sqrt(x * x + y * y + z * z);
    return [
        x / length,
        y / length,
        z / length
    ];
}

function dot(p, vec3) { // Dot product of a normal in an array against a candidate decoding
    return p[0] * vec3[0] + p[1] * vec3[1] + p[2] * vec3[2];
}

export {BatchingLayer};<|MERGE_RESOLUTION|>--- conflicted
+++ resolved
@@ -87,10 +87,7 @@
         this._numHighlightedLayerPortions = 0;
         this._numEdgesLayerPortions = 0;
         this._numPickableLayerPortions = 0;
-<<<<<<< HEAD
         this._numCulledLayerPortions = 0;
-=======
->>>>>>> 49ae2214
 
         this._modelAABB = math.collapseAABB3(); // Model-space AABB
         this._portions = [];
@@ -643,11 +640,7 @@
             tempArray[i + 0] = clippable;
             tempArray[i + 1] = edges;
             tempArray[i + 2] = pickable;
-<<<<<<< HEAD
             tempArray[i + 3] = culled;
-=======
-            tempArray[i + 3] = false; // Padding
->>>>>>> 49ae2214
         }
         this._state.flags2Buf.setData(tempArray, firstFlag, lenFlags);
     }
